#![crate_name = "maidsafe_vault"]
#![crate_type = "lib"]
#![doc(html_logo_url = "http://maidsafe.net/img/Resources/branding/maidsafe_logo.fab2.png",
       html_favicon_url = "http://maidsafe.net/img/favicon.ico",
              html_root_url = "http://dirvine.github.io/dirvine/maidsafe_vault/")]
//! Placeholder

#![feature(convert)]
extern crate sodiumoxide;
extern crate rustc_serialize;
extern crate cbor;
extern crate time;
<<<<<<< HEAD
extern crate bchannel;
extern crate rand;

extern crate self_encryption;
=======
>>>>>>> 4faf985b
extern crate routing;

pub mod chunk_store;
pub mod pmid_manager;
pub mod pmid_node;
pub mod vault;

use vault::VaultFacade;

/// Placeholder doc test
pub fn always_true() -> bool { true }

pub struct Vault {
  my_facade : VaultFacade
}

impl Vault {
  pub fn new() -> Vault {
    Vault { my_facade: VaultFacade::new() }
  }

  pub fn start_vault(&self) {
    let my_routing = routing::RoutingNode::new(&self.my_facade);
    loop {
      always_true();
    }
  }
}

#[test]
fn it_works() {
 assert_eq!(always_true(), true);
}<|MERGE_RESOLUTION|>--- conflicted
+++ resolved
@@ -10,13 +10,10 @@
 extern crate rustc_serialize;
 extern crate cbor;
 extern crate time;
-<<<<<<< HEAD
 extern crate bchannel;
 extern crate rand;
 
 extern crate self_encryption;
-=======
->>>>>>> 4faf985b
 extern crate routing;
 
 pub mod chunk_store;
