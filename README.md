--- conflicted
+++ resolved
@@ -19,41 +19,38 @@
 An autonomous network capable of data storage/publishing/sharing as well as computation, value transfer (crypto currency support) and more. Please see below for a more detailed description of the operations involved in data storage.
 
 
-<<<<<<< HEAD
 #Todo Items
 
 ## [0.1.1] - code clean up
-- [Issue 113](https://github.com/maidsafe/maidsafe_vault/issues/113) using unwrap unsafely
-- [Issue 117](https://github.com/maidsafe/maidsafe_vault/issues/117) meaningful type_tag
+- [ ][Issue 113](https://github.com/maidsafe/maidsafe_vault/issues/113) using unwrap unsafely
+- [ ][Issue 117](https://github.com/maidsafe/maidsafe_vault/issues/117) meaningful type_tag
 
 ## [0.1.2] - integration test with client having churn event
 - [ ] integration test with client
-    - client log in / log out
-    - complete put flow
-    - complete get flow
+    - [ ]client log in / log out
+    - [ ]complete put flow
+    - [ ]complete get flow
 - [ ] [MAID-1017](https://maidsafe.atlassian.net/browse/MAID-1017) churn (account transfer when nodes join or leave)
-- account transfer
+- [ ] account transfer
 
 ## [0.1.3] - persona update
-- remove Version Handler
-- proper PmidNode initialize (max diskspace)
+- [ ]remove Version Handler
+- [ ]proper PmidNode initialize (max diskspace)
 
 ## [0.1.5] - messaging
-- documentation
-- messaging account management
-- sending message
-- retrieving message
-- withdraw message
+- [ ]documentation
+- [ ]messaging account management
+- [ ]sending message
+- [ ]retrieving message
+- [ ]withdraw message
 
 ## [0.1.6] - safe coin implementation
-- documentation
-- account management
-- farming
-- transferring
+- [ ]documentation
+- [ ]account management
+- [ ]farming
+- [ ]transferring
 
 
-=======
->>>>>>> edeaa24a
 #Detailed documentation
 
 ### Overview
